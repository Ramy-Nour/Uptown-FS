import React, { useEffect, useMemo, useRef, useState } from 'react'
import * as XLSX from 'xlsx'
import { fetchWithAuth } from './lib/apiClient.js'
import BrandHeader from './lib/BrandHeader.jsx'
import { getArabicMonth } from './lib/i18n.js'
import numberToArabic from './lib/numberToArabic.js'
import EvaluationPanel from './components/calculator/EvaluationPanel.jsx'
import PaymentSchedule from './components/calculator/PaymentSchedule.jsx'
import ClientInfoForm from './components/calculator/ClientInfoForm.jsx'
import UnitInfoSection from './components/calculator/UnitInfoSection.jsx'
import ContractDetailsForm from './components/calculator/ContractDetailsForm.jsx'
import InputsForm from './components/calculator/InputsForm.jsx'

const API_URL = import.meta.env.VITE_API_URL || 'http://localhost:3000'
const LS_KEY = 'uptown_calc_form_state_v2'

const styles = {
  page: {
    fontFamily: 'Inter, ui-sans-serif, system-ui, -apple-system, Segoe UI, Roboto, Arial, sans-serif',
    background: '#f7f6f3',
    minHeight: '100vh',
    color: '#222'
  },
  container: {
    maxWidth: 1200,
    margin: '0 auto',
    padding: '24px 20px 48px'
  },
  header: {
    background: '#fff',
    border: '1px solid #ead9bd',
    borderRadius: 12,
    padding: 20,
    marginBottom: 16,
    boxShadow: '0 2px 6px rgba(169, 126, 52, 0.08)'
  },
  h1: { margin: 0, fontSize: 22, fontWeight: 700, color: '#A97E34' },
  sub: { color: '#6b7280', marginTop: 6, fontSize: 13 },
  section: {
    background: '#fff',
    border: '1px solid #ead9bd',
    borderRadius: 12,
    padding: 20,
    marginTop: 16,
    boxShadow: '0 2px 6px rgba(169, 126, 52, 0.06)'
  },
  sectionTitle: { margin: '0 0 12px 0', fontSize: 18, fontWeight: 700, color: '#A97E34' },
  grid2: { display: 'grid', gridTemplateColumns: '1fr 1fr', gap: 12 },
  blockFull: { gridColumn: '1 / span 2' },
  label: { display: 'block', fontSize: 12, fontWeight: 600, color: '#4b5563', marginBottom: 6 },
  input: (err) => ({
    padding: '10px 12px',
    borderRadius: 10,
    border: `1px solid ${err ? '#e11d48' : '#ead9bd'}`,
    outline: 'none',
    width: '100%',
    fontSize: 14,
    background: '#fbfaf7'
  }),
  select: (err) => ({
    padding: '10px 12px',
    borderRadius: 10,
    border: `1px solid ${err ? '#e11d48' : '#ead9bd'}`,
    outline: 'none',
    width: '100%',
    fontSize: 14,
    background: '#fbfaf7'
  }),
  textarea: (err) => ({
    padding: '10px 12px',
    borderRadius: 10,
    border: `1px solid ${err ? '#e11d48' : '#ead9bd'}`,
    outline: 'none',
    width: '100%',
    fontSize: 14,
    background: '#fbfaf7',
    minHeight: 80,
    resize: 'vertical'
  }),
  metaText: { color: '#6b7280', fontSize: 12, marginTop: 4 },
  arInline: { color: '#6b7280', fontSize: 12, fontStyle: 'italic' },
  btn: {
    display: 'inline-flex',
    alignItems: 'center',
    gap: 8,
    padding: '10px 14px',
    borderRadius: 10,
    border: '1px solid #ead9bd',
    background: '#fff',
    color: '#111827',
    cursor: 'pointer'
  },
  btnPrimary: {
    padding: '10px 14px',
    borderRadius: 10,
    border: '1px solid #A97E34',
    background: '#A97E34',
    color: '#fff',
    cursor: 'pointer',
    fontWeight: 600
  },
  tableWrap: {
    maxWidth: 1200,
    overflow: 'auto',
    border: '1px solid #ead9bd',
    borderRadius: 12
  },
  table: { width: '100%', borderCollapse: 'collapse' },
  th: { textAlign: 'left', padding: 12, borderBottom: '1px solid #ead9bd', fontSize: 13, color: '#5b4630', background: '#f6efe3' },
  td: { padding: 12, borderBottom: '1px solid #f2e8d6', fontSize: 14 },
  tFootCell: { padding: 12, fontWeight: 700, background: '#fbfaf7' },
  error: { color: '#e11d48' }
}

function DiscountHint({ role, value }) {
  const v = Number(value) || 0
  const noteStyle = { color: '#6b7280', fontSize: 12, marginTop: 4 }
  if (!role) return null
  if (role === 'property_consultant') {
    if (v <= 2) return <div style={noteStyle}>Within sales consultant authority. Sales manager review required.</div>
    return <div style={{ ...noteStyle, color: '#b45309' }}>Exceeds 2%. Not permitted for sales consultant.</div>
  }
  if (role === 'sales_manager') {
    if (v <= 2) return <div style={noteStyle}>Within sales consultant/sales manager authority.</div>
    return <div style={{ ...noteStyle, color: '#b45309' }}>Over 2% requires escalation to Financial Manager and CEO.</div>
  }
  if (role === 'financial_manager') {
    if (v <= 2) return <div style={noteStyle}>Within 2% band.</div>
    if (v > 2 && v <= 5) return <div style={{ ...noteStyle, color: '#b45309' }}>Selected discount requires CEO approval.</div>
    return <div style={{ ...noteStyle, color: '#e11d48' }}>Exceeds 5%. Not permitted.</div>
  }
  return null
}

export default function App(props) {
  const embedded = !!(props && props.embedded)
  const [message, setMessage] = useState('Loading...')
  const [health, setHealth] = useState(null)

  // Inline validation state
  const [errors, setErrors] = useState({})

  // Custom form state
  const [mode, setMode] = useState('calculateForTargetPV')
  const [language, setLanguage] = useState('en')
  const [currency, setCurrency] = useState('EGP')
  const [stdPlan, setStdPlan] = useState({
    totalPrice: 1000000,
    financialDiscountRate: 12,
    calculatedPV: 850000
  })
  const [inputs, setInputs] = useState({
    salesDiscountPercent: 1.5,
    dpType: 'amount',
    downPaymentValue: 100000,
    planDurationYears: 5,
    installmentFrequency: 'monthly',
    additionalHandoverPayment: 0,
    handoverYear: 2,
    splitFirstYearPayments: false
  })

  // Current user (for role-based UI and hints)
  const [authUser, setAuthUser] = useState(null)
  useEffect(() => {
    try {
      const raw = localStorage.getItem('auth_user')
      if (raw) setAuthUser(JSON.parse(raw))
    } catch {}
  }, [])
  const role = authUser?.role

  // Lock certain fields when a unit is selected (use server-approved standard)
<<<<<<< HEAD
  // Moved below unitInfo initialization
=======
// Declared here, assigned after unitInfo is initialized to avoid TDZ.
let rateLocked = false
>>>>>>> 3a9c8322

  // Dynamic arrays
  const [firstYearPayments, setFirstYearPayments] = useState([])
  const [subsequentYears, setSubsequentYears] = useState([])

  // New Sections state
  const [clientInfo, setClientInfo] = useState({
    buyer_name: '',
    nationality: '',
    id_or_passport: '',
    id_issue_date: '',
    address: '',
    phone_primary: '',
    phone_secondary: '',
    email: ''
  })
  const [unitInfo, setUnitInfo] = useState({
    unit_type: '',
    unit_code: '',
    description: '',
    unit_number: '',
    floor: '',
    building_number: '',
    block_sector: '',
    zone: '',
    garden_details: ''
  })
<<<<<<< HEAD
  const rateLocked = Number(unitInfo?.unit_id) > 0
=======
  // Now that unitInfo is initialized, compute rateLocked
  rateLocked = Number(unitInfo?.unit_id) > 0
>>>>>>> 3a9c8322
  const [unitPricingBreakdown, setUnitPricingBreakdown] = useState({
    base: 0,
    garden: 0,
    roof: 0,
    storage: 0,
    garage: 0,
    maintenance: 0,
    totalExclMaintenance: 0
  })
  // Units catalog (typeahead)
  const [unitsCatalog, setUnitsCatalog] = useState([])
  const [unitQuery, setUnitQuery] = useState('')
  const [unitSearchLoading, setUnitSearchLoading] = useState(false)
  const [unitDropdownOpen, setUnitDropdownOpen] = useState(false)
  const [contractInfo, setContractInfo] = useState({
    reservation_form_date: '',
    contract_date: '',
    reservation_payment_amount: '',
    reservation_payment_date: '',
    maintenance_fee: '',
    delivery_period: ''
  })

  // Additional fees schedule (not part of PV calc)
  const [feeSchedule, setFeeSchedule] = useState({
    maintenancePaymentAmount: '',
    maintenancePaymentMonth: '',
    garagePaymentAmount: '',
    garagePaymentMonth: ''
  })
  const [customNotes, setCustomNotes] = useState({
    dp_explanation: '',
    poa_clause: ''
  })

  // Live preview result
  const [preview, setPreview] = useState(null)
  const [previewError, setPreviewError] = useState('')
  const debounceTimer = useRef(null)

  // Generate-plan result
  const [genLoading, setGenLoading] = useState(false)
  const [genError, setGenError] = useState('')
  const [genResult, setGenResult] = useState(null)

  // Document generation state
  const [docLoading, setDocLoading] = useState(false)
  const [docError, setDocError] = useState('')

  // Centrally-managed acceptance thresholds (TM-approved, loaded from API)
  const [thresholdsCfg, setThresholdsCfg] = useState({})
  useEffect(() => {
    let mounted = true
    ;(async () => {
      try {
        const resp = await fetchWithAuth(`${API_URL}/api/config/acceptance-thresholds`)
        const data = await resp.json()
        if (mounted && resp.ok) {
          setThresholdsCfg(data.thresholds || {})
        }
      } catch {}
    })()
    return () => { mounted = false }
  }, [])

  // Load persisted state
  useEffect(() => {
    try {
      const raw = localStorage.getItem(LS_KEY)
      if (raw) {
        const saved = JSON.parse(raw)
        if (saved) {
          if (saved.mode) setMode(saved.mode)
          if (saved.language) setLanguage(saved.language)
          if (saved.currency) setCurrency(saved.currency)
          if (saved.stdPlan) setStdPlan(saved.stdPlan)
          if (saved.inputs) setInputs(saved.inputs)
          if (Array.isArray(saved.firstYearPayments)) setFirstYearPayments(saved.firstYearPayments)
          if (Array.isArray(saved.subsequentYears)) setSubsequentYears(saved.subsequentYears)
          if (saved.clientInfo) setClientInfo(saved.clientInfo)
          if (saved.unitInfo) setUnitInfo(saved.unitInfo)
          if (saved.contractInfo) setContractInfo(saved.contractInfo)
          if (saved.customNotes) setCustomNotes(saved.customNotes)
        }
      }
    } catch {}
  }, [])

  // Typeahead: search units on query change (debounced)
  useEffect(() => {
    let t = null
    const run = async () => {
      const q = unitQuery.trim()
      if (!q) {
        setUnitsCatalog([])
        return
      }
      try {
        setUnitSearchLoading(true)
        const resp = await fetchWithAuth(`${API_URL}/api/units?search=${encodeURIComponent(q)}&page=1&pageSize=20`)
        const data = await resp.json()
        if (resp.ok) {
          setUnitsCatalog(data.units || [])
          setUnitDropdownOpen(true)
        }
      } catch {
        // ignore
      } finally {
        setUnitSearchLoading(false)
      }
    }
    t = setTimeout(run, 300)
    return () => t && clearTimeout(t)
  }, [unitQuery])

    // When we have a selected unit_id, prefer server-approved standard via calculate/generate endpoints using unitId
    useEffect(() => {
      const uid = Number(unitInfo.unit_id)
      if (!Number.isFinite(uid) || uid <= 0) return
      let abort = false
      async function loadStdFromServer() {
        try {
          // Hit calculate endpoint minimally to fetch meta based on approved standard for this unit
          const resp = await fetchWithAuth(`${API_URL}/api/calculate`, {
            method: 'POST',
            headers: { 'Content-Type': 'application/json' },
            body: JSON.stringify({
              mode,
              unitId: uid,
              // provide minimal inputs to pass validation
              inputs: {
                salesDiscountPercent: Number(inputs.salesDiscountPercent) || 0,
                dpType: inputs.dpType || 'percentage',
                downPaymentValue: Number(inputs.downPaymentValue) || 20,
                planDurationYears: Number(inputs.planDurationYears) || 5,
                installmentFrequency: inputs.installmentFrequency || 'monthly',
                additionalHandoverPayment: Number(inputs.additionalHandoverPayment) || 0,
                handoverYear: Number(inputs.handoverYear) || 2,
                splitFirstYearPayments: !!inputs.splitFirstYearPayments,
                firstYearPayments: [],
                subsequentYears: []
              }
            })
          })
          const data = await resp.json()
          if (!resp.ok) return
          if (abort) return
          // The server used the unit's approved standard as effectiveStdPlan
          // Reuse our current stdPlan but ensure it’s aligned by reusing unitPricingBreakdown total
          // No explicit std values come back, so leave as-is; subsequent generate-plan will use unitId too
        } catch {}
      }
      loadStdFromServer()
      return () => { abort = true }
      // eslint-disable-next-line react-hooks/exhaustive-deps
    }, [unitInfo.unit_id])

  function TypeAndUnitPicker({ unitInfo, setUnitInfo, setStdPlan, setInputs, setCurrency, setFeeSchedule, setUnitPricingBreakdown }) {
    const [types, setTypes] = useState([])
    const [selectedTypeId, setSelectedTypeId] = useState('')
    const [units, setUnits] = useState([])
    const [loadingTypes, setLoadingTypes] = useState(false)
    const [loadingUnits, setLoadingUnits] = useState(false)

    useEffect(() => {
      const loadTypes = async () => {
        try {
          setLoadingTypes(true)
          const resp = await fetchWithAuth(`${API_URL}/api/inventory/types`)
          const data = await resp.json()
          if (resp.ok) setTypes(data.unit_types || [])
        } finally {
          setLoadingTypes(false)
        }
      }
      loadTypes()
    }, [])

    useEffect(() => {
      const loadUnits = async () => {
        if (!selectedTypeId) { setUnits([]); return }
        try {
          setLoadingUnits(true)
          const resp = await fetchWithAuth(`${API_URL}/api/inventory/units?unit_type_id=${encodeURIComponent(selectedTypeId)}`)
          const data = await resp.json()
          if (resp.ok) setUnits(data.units || [])
        } finally {
          setLoadingUnits(false)
        }
      }
      loadUnits()
    }, [selectedTypeId])

    return (
      <div style={{ display: 'grid', gap: 8, gridTemplateColumns: '1fr 1fr' }}>
        <div>
          <select value={selectedTypeId} onChange={e => setSelectedTypeId(e.target.value)} style={styles.select()}>
            <option value="">Select type…</option>
            {types.map(t => <option key={t.id} value={t.id}>{t.name}</option>)}
          </select>
          {loadingTypes ? <small style={styles.metaText}>Loading types…</small> : null}
        </div>
        <div>
          <select
            value=""
            onChange={async e => {
              const id = Number(e.target.value)
              const u = units.find(x => x.id === id)
              if (!u) return
              // Compute total price excluding maintenance (PV base)
              const base = Number(u.base_price || 0)
              const garden = Number(u.garden_price || 0)
              const roof = Number(u.roof_price || 0)
              const storage = Number(u.storage_price || 0)
              const garage = Number(u.garage_price || 0)
              const maintenance = Number(u.maintenance_price || 0)
              const total = base + garden + roof + storage + garage

              setStdPlan(s => ({ ...s, totalPrice: total }))
              setCurrency(u.currency || 'EGP')
              setUnitInfo(s => ({
                ...s,
                unit_type: u.unit_type || s.unit_type,
                unit_code: u.code || s.unit_code,
                unit_number: s.unit_number,
                unit_id: u.id
              }))
              if (setFeeSchedule) {
                setFeeSchedule(fs => ({
                  ...fs,
                  maintenancePaymentAmount: maintenance || '',
                  // leave months empty for consultant to choose
                }))
              }
              if (setUnitPricingBreakdown) {
                setUnitPricingBreakdown({
                  base, garden, roof, storage, garage, maintenance,
                  totalExclMaintenance: total
                })
              }
              // Pull standard financials for this unit via approved standard (server will resolve from unitId)
              try {
                // Use calculate with unitId to cause server to load approved standard and suggest defaults
                const resp = await fetchWithAuth(`${API_URL}/api/calculate`, {
                  method: 'POST',
                  headers: { 'Content-Type': 'application/json' },
                  body: JSON.stringify({
                    mode,
                    unitId: Number(u.id),
                    inputs: {
                      salesDiscountPercent: Number(inputs.salesDiscountPercent) || 0,
                      dpType: inputs.dpType || 'percentage',
                      downPaymentValue: Number(inputs.downPaymentValue) || 20,
                      planDurationYears: Number(inputs.planDurationYears) || 5,
                      installmentFrequency: inputs.installmentFrequency || 'monthly',
                      additionalHandoverPayment: Number(inputs.additionalHandoverPayment) || 0,
                      handoverYear: Number(inputs.handoverYear) || 2,
                      splitFirstYearPayments: !!inputs.splitFirstYearPayments,
                      firstYearPayments: [],
                      subsequentYears: []
                    }
                  })
                })
                // Even if this call fails, we keep sensible defaults below
                await resp.json().catch(() => ({}))
                // Defaults used when server does not return explicit std values
                setInputs(s => ({
                  ...s,
                  planDurationYears: s.planDurationYears || 5,
                  installmentFrequency: s.installmentFrequency || 'monthly',
                  dpType: 'percentage',
                  downPaymentValue: s.downPaymentValue || 20
                }))
              } catch {
                setInputs(s => ({
                  ...s,
                  planDurationYears: s.planDurationYears || 5,
                  installmentFrequency: s.installmentFrequency || 'monthly',
                  dpType: 'percentage',
                  downPaymentValue: s.downPaymentValue || 20
                }))
              }
            }}
            style={styles.select()}
            disabled={!selectedTypeId || loadingUnits || units.length === 0}
          >
            <option value="">{loadingUnits ? 'Loading…' : (units.length ? 'Select unit…' : 'No units')}</option>
            {units.map(u => (
              <option key={u.id} value={u.id}>{u.code}</option>
            ))}
          </select>
        </div>
      </div>
    )
  }

  // Persist on change
  useEffect(() => {
    const snapshot = { mode, language, currency, stdPlan, inputs, firstYearPayments, subsequentYears, clientInfo, unitInfo, contractInfo, customNotes, feeSchedule }
    localStorage.setItem(LS_KEY, JSON.stringify(snapshot))
  }, [mode, language, currency, stdPlan, inputs, firstYearPayments, subsequentYears, clientInfo, unitInfo, contractInfo, customNotes, feeSchedule])

  // Expose imperative APIs for embedding contexts
  useEffect(() => {
    const getSnapshot = () => {
      const base = {
        mode,
        language,
        currency,
        stdPlan,
        inputs,
        firstYearPayments,
        subsequentYears,
        clientInfo,
        unitInfo,
        contractInfo,
        customNotes
      }
      const payload = buildPayload()
      const out = {
        ...base,
        payload,
        generatedPlan: genResult || null,
        preview
      }
      return out
    }
    const applyClientInfo = (partial) => {
      if (!partial || typeof partial !== 'object') return
      setClientInfo(s => ({
        ...s,
        ...partial
      }))
    }
    const applyUnitInfo = (partial) => {
      if (!partial || typeof partial !== 'object') return
      setUnitInfo(s => ({
        ...s,
        ...partial
      }))
    }
    const applyUnitPrefill = (payload) => {
      if (!payload || typeof payload !== 'object') return
      const { unitInfo: ui, stdPlan: sp, unitPricingBreakdown: upb, currency: curr } = payload
      if (ui && typeof ui === 'object') {
        setUnitInfo(s => ({ ...s, ...ui }))
      }
      if (sp && typeof sp === 'object') {
        setStdPlan(s => ({ ...s, ...sp }))
      }
      if (upb && typeof upb === 'object') {
        setUnitPricingBreakdown({ ...upb })
      }
      if (curr) {
        setCurrency(curr)
      }
    }
    window.__uptown_calc_getSnapshot = getSnapshot
    window.__uptown_calc_applyClientInfo = applyClientInfo
    window.__uptown_calc_applyUnitInfo = applyUnitInfo
    window.__uptown_calc_applyUnitPrefill = applyUnitPrefill
    return () => {
      if (window.__uptown_calc_getSnapshot === getSnapshot) {
        delete window.__uptown_calc_getSnapshot
      }
      if (window.__uptown_calc_applyClientInfo === applyClientInfo) {
        delete window.__uptown_calc_applyClientInfo
      }
      if (window.__uptown_calc_applyUnitInfo === applyUnitInfo) {
        delete window.__uptown_calc_applyUnitInfo
      }
      if (window.__uptown_calc_applyUnitPrefill === applyUnitPrefill) {
        delete window.__uptown_calc_applyUnitPrefill
      }
    }
  }, [mode, language, currency, stdPlan, inputs, firstYearPayments, subsequentYears, clientInfo, unitInfo, contractInfo, customNotes, genResult, preview])

  // Initial health check
  useEffect(() => {
    async function load() {
      try {
        const [healthRes, msgRes] = await Promise.all([
          fetchWithAuth(`${API_URL}/api/health`).then(r => r.json()),
          fetchWithAuth(`${API_URL}/api/message`).then(r => r.json())
        ])
        setHealth(healthRes)
        setMessage(msgRes.message)
      } catch (err) {
        setMessage('Failed to reach API. Is Docker running?')
      }
    }
    load()
  }, [])

  function buildPayload() {
    return {
      mode,
      // Pass unitId so server can load approved standard for this unit for comparison
      unitId: Number(unitInfo.unit_id) || undefined,
      stdPlan: {
        totalPrice: Number(stdPlan.totalPrice),
        financialDiscountRate: Number(stdPlan.financialDiscountRate),
        calculatedPV: Number(stdPlan.calculatedPV)
      },
      inputs: {
        salesDiscountPercent: Number(inputs.salesDiscountPercent),
        dpType: inputs.dpType,
        downPaymentValue: Number(inputs.downPaymentValue),
        planDurationYears: Number(inputs.planDurationYears),
        installmentFrequency: inputs.installmentFrequency,
        additionalHandoverPayment: Number(inputs.additionalHandoverPayment),
        handoverYear: Number(inputs.handoverYear),
        splitFirstYearPayments: !!inputs.splitFirstYearPayments,
        firstYearPayments: firstYearPayments.map(p => ({
          amount: Number(p.amount) || 0,
          month: Number(p.month) || 0,
          type: p.type || 'regular'
        })),
        subsequentYears: subsequentYears.map(y => ({
          totalNominal: Number(y.totalNominal) || 0,
          frequency: y.frequency || 'annually'
        }))
      }
    }
  }

  // Client-side inline validation (mirrors server-side constraints)
  function validateForm() {
    const e = {}
    const payload = buildPayload()
    const { stdPlan: sp, inputs: inp } = payload

    if (!isFinite(sp.totalPrice) || sp.totalPrice < 0) e.std_totalPrice = 'Must be non-negative number'
    if (!isFinite(sp.financialDiscountRate)) e.std_financialDiscountRate = 'Must be a number'
    if (!isFinite(sp.calculatedPV) || sp.calculatedPV < 0) e.std_calculatedPV = 'Must be non-negative number'

    if (!['monthly', 'quarterly', 'bi-annually', 'annually'].includes(inp.installmentFrequency)) {
      e.installmentFrequency = 'Invalid'
    }
    if (!Number.isInteger(inp.planDurationYears) || inp.planDurationYears <= 0) {
      e.planDurationYears = 'Must be integer >= 1'
    }
    if (inp.dpType && !['amount', 'percentage'].includes(inp.dpType)) e.dpType = 'Invalid'
    if (!isFinite(inp.downPaymentValue) || inp.downPaymentValue < 0) e.downPaymentValue = 'Must be non-negative number'
    if (!Number.isInteger(inp.handoverYear) || inp.handoverYear <= 0) e.handoverYear = 'Must be integer >= 1'
    if (!isFinite(inp.additionalHandoverPayment) || inp.additionalHandoverPayment < 0) e.additionalHandoverPayment = 'Must be non-negative number'

    if (inp.splitFirstYearPayments) {
      firstYearPayments.forEach((p, idx) => {
        const keyAmt = `fyp_amount_${idx}`
        const keyMonth = `fyp_month_${idx}`
        if (!isFinite(Number(p.amount)) || Number(p.amount) < 0) e[keyAmt] = '>= 0'
        const m = Number(p.month)
        if (!Number.isInteger(m) || m < 1 || m > 12) e[keyMonth] = '1..12'
      })
    }

    subsequentYears.forEach((y, idx) => {
      const keyTot = `sub_total_${idx}`
      const keyFreq = `sub_freq_${idx}`
      if (!isFinite(Number(y.totalNominal)) || Number(y.totalNominal) < 0) e[keyTot] = '>= 0'
      if (!['monthly', 'quarterly', 'bi-annually', 'annually'].includes(y.frequency)) e[keyFreq] = 'Invalid'
    })

    setErrors(e)
    return { valid: Object.keys(e).length === 0, payload }
  }

  

  async function runGeneratePlan(e) {
    e.preventDefault()
    const { valid, payload } = validateForm()
    if (!valid) {
      setGenError('Please fix validation errors before generating the plan.')
      return
    }
    setGenLoading(true)
    setGenError('')
    setGenResult(null)
    try {
      const body = {
        ...payload,
        language,
        currency,
        // base date for absolute due dates on schedule; prefer contract date, fallback to reservation form date
        inputs: {
          ...payload.inputs,
          baseDate: contractInfo.contract_date || contractInfo.reservation_form_date || null,
          maintenancePaymentAmount: Number(feeSchedule.maintenancePaymentAmount) || 0,
          maintenancePaymentMonth: Number(feeSchedule.maintenancePaymentMonth) || 0,
          garagePaymentAmount: Number(feeSchedule.garagePaymentAmount) || 0,
          garagePaymentMonth: Number(feeSchedule.garagePaymentMonth) || 0
        }
      }
      const resp = await fetchWithAuth(`${API_URL}/api/generate-plan`, {
        method: 'POST',
        headers: { 'Content-Type': 'application/json' },
        body: JSON.stringify(body)
      })
      const data = await resp.json()
      if (!resp.ok) {
        throw new Error(data?.error?.message || 'Request failed')
      }
      setGenResult(data)
    } catch (e) {
      setGenError(e.message || String(e))
    } finally {
      setGenLoading(false)
    }
  }

  function exportScheduleCSV() {
    if (!genResult?.schedule?.length) return
    const rows = [
      ['#', 'Month', 'Label', 'Amount', 'Written Amount'],
      ...genResult.schedule.map((row, i) => ([
        i + 1,
        row.month,
        row.label,
        Number(row.amount || 0).toFixed(2),
        row.writtenAmount
      ]))
    ]
    const csv = rows.map(r => r.map(cell => {
      const s = String(cell ?? '')
      if (/[\",\n]/.test(s)) return `\"${s.replace(/\"/g, '\"\"')}\"`
      return s
    }).join(',')).join('\n')
    const blob = new Blob([csv], { type: 'text/csv;charset=utf-8;' })
    const url = URL.createObjectURL(blob)
    const a = document.createElement('a')
    a.href = url
    const ts = new Date().toISOString().replace(/[:.]/g, '-')
    a.download = `payment_schedule_${ts}.csv`
    document.body.appendChild(a)
    a.click()
    document.body.removeChild(a)
    URL.revokeObjectURL(url)
  }

  // Build document generation body (includes calculator inputs + plan if available)
  function buildDocumentBody(documentType) {
    const { valid, payload } = validateForm()
    // Even if not valid, we still send what we have; but generally require valid to ensure server accepts
    // Build document data map for placeholders
    const docData = {
      // Client info (English)
      buyer_name: clientInfo.buyer_name || '',
      nationality: clientInfo.nationality || '',
      id_or_passport: clientInfo.id_or_passport || '',
      id_issue_date: clientInfo.id_issue_date || '',
      address: clientInfo.address || '',
      phone_primary: clientInfo.phone_primary || '',
      phone_secondary: clientInfo.phone_secondary || '',
      email: clientInfo.email || '',
      // Client info (Arabic aliases for templates)
      'اسم المشترى': clientInfo.buyer_name || '',
      'الجنسية': clientInfo.nationality || '',
      'رقم قومي/ رقم جواز': clientInfo.id_or_passport || '',
      'تاريخ الاصدار': clientInfo.id_issue_date || '',
      'العنوان': clientInfo.address || '',
      'رقم الهاتف': clientInfo.phone_primary || '',
      'رقم الهاتف (2)': clientInfo.phone_secondary || '',
      'البريد الالكتروني': clientInfo.email || '',
      // Unit info (English)
      unit_type: unitInfo.unit_type || '',
      unit_code: unitInfo.unit_code || '',
      unit_number: unitInfo.unit_number || '',
      floor: unitInfo.floor || '',
      building_number: unitInfo.building_number || '',
      block_sector: unitInfo.block_sector || '',
      zone: unitInfo.zone || '',
      garden_details: unitInfo.garden_details || '',
      // Unit info (Arabic aliases)
      'نوع الوحدة': unitInfo.unit_type || '',
      'كود الوحدة': unitInfo.unit_code || '',
      'وحدة رقم': unitInfo.unit_number || '',
      'الدور': unitInfo.floor || '',
      'مبنى رقم': unitInfo.building_number || '',
      'قطاع': unitInfo.block_sector || '',
      'مجاورة': unitInfo.zone || '',
      'مساحة الحديقة': unitInfo.garden_details || '',
      // Calculator summaries (optional)
      std_total_price: Number(stdPlan.totalPrice) || 0,
      std_financial_rate_percent: Number(stdPlan.financialDiscountRate) || 0,
      std_calculated_pv: Number(stdPlan.calculatedPV) || 0
    }

    const body = {
      documentType,
      language,
      currency,
      ...payload,
      data: docData
    }
    // Attach generated plan if available so server can reuse without recalculation (optional)
    if (genResult?.schedule?.length) {
      body.generatedPlan = {
        schedule: genResult.schedule,
        totals: genResult.totals,
        meta: genResult.meta || {}
      }
    }
    return { valid, body }
  }

  async function generateDocument(documentType) {
    const { valid, body } = buildDocumentBody(documentType)
    if (!valid) {
      setDocError('Please fix validation errors before generating the document.')
      return
    }
    setDocLoading(true)
    setDocError('')
    try {
      const resp = await fetchWithAuth(`${API_URL}/api/generate-document`, {
        method: 'POST',
        headers: { 'Content-Type': 'application/json' },
        body: JSON.stringify(body)
      })
      if (!resp.ok) {
        // Try to parse JSON error
        let errMsg = 'Failed to generate document'
        try {
          const j = await resp.json()
          errMsg = j?.error?.message || errMsg
        } catch {}
        throw new Error(errMsg)
      }
      // Expect a file (pdf/docx). Get filename from Content-Disposition if available.
      const blob = await resp.blob()
      const cd = resp.headers.get('Content-Disposition') || ''
      const match = /filename\*=UTF-8''([^;]+)|filename=\\"?([^\\";]+)\\"?/i.exec(cd)
      let filename = ''
      if (match) {
        filename = decodeURIComponent(match[1] || match[2] || '')
      }
      if (!filename) {
        const ts = new Date().toISOString().replace(/[:.]/g, '-')
        filename = `${documentType}_${ts}.pdf`
      }
      const url = URL.createObjectURL(blob)
      const a = document.createElement('a')
      a.href = url
      a.download = filename
      document.body.appendChild(a)
      a.click()
      document.body.removeChild(a)
      URL.revokeObjectURL(url)
    } catch (e) {
      setDocError(e.message || String(e))
    } finally {
      setDocLoading(false)
    }
  }

  function exportScheduleXLSX() {
    if (!genResult?.schedule?.length) return
    const aoa = [
      ['#', 'Month', 'Label', 'Amount', 'Written Amount'],
      ...genResult.schedule.map((row, i) => ([
        i + 1,
        row.month,
        row.label,
        Number(row.amount || 0).toFixed(2),
        row.writtenAmount
      ]))
    ]
    const ws = XLSX.utils.aoa_to_sheet(aoa)
    // Column widths for readability
    ws['!cols'] = [{ wch: 6 }, { wch: 10 }, { wch: 28 }, { wch: 16 }, { wch: 50 }]
    const wb = XLSX.utils.book_new()
    XLSX.utils.book_append_sheet(wb, ws, 'Schedule')
    const wbout = XLSX.write(wb, { bookType: 'xlsx', type: 'array' })
    const blob = new Blob([wbout], { type: 'application/vnd.openxmlformats-officedocument.spreadsheetml.sheet' })
    const url = URL.createObjectURL(blob)
    const a = document.createElement('a')
    a.href = url
    const ts = new Date().toISOString().replace(/[:.]/g, '-')
    a.download = `payment_schedule_${ts}.xlsx`
    document.body.appendChild(a)
    a.click()
    document.body.removeChild(a)
    URL.revokeObjectURL(url)
  }

  // Generate Checks Sheet (formatted for check printing)
  function generateChecksSheetXLSX() {
    if (!genResult?.schedule?.length) return

    const title = 'Checks Sheet'
    const buyer = clientInfo.buyer_name || ''
    const unit = unitInfo.unit_code || unitInfo.unit_number || ''
    const curr = currency || ''

    const headerRows = [
      [title],
      [`Buyer: ${buyer}     Unit: ${unit}     Currency: ${curr}`],
      [], // spacer
      ['#', 'Cheque No.', 'Date', 'Pay To', 'Amount', 'Amount in Words', 'Notes']
    ]

    const bodyRows = genResult.schedule.map((row, i) => {
      const amount = Number(row.amount || 0)
      const amountStr = amount.toLocaleString(undefined, { minimumFractionDigits: 2, maximumFractionDigits: 2 })
      return [
        i + 1,       // #
        '',          // Cheque No. (to be filled manually)
        '',          // Date (to be filled manually)
        buyer,       // Pay To
        amountStr,   // Amount
        row.writtenAmount || '', // Amount in Words
        language === 'ar'
          ? `${row.label} (شهر ${getArabicMonth(row.month)})`
          : `${row.label} (Month ${row.month})` // Notes
      ]
    })

    const aoa = [...headerRows, ...bodyRows]
    const ws = XLSX.utils.aoa_to_sheet(aoa)

    // Set column widths suitable for checks
    ws['!cols'] = [
      { wch: 5 },   // #
      { wch: 14 },  // Cheque No.
      { wch: 14 },  // Date
      { wch: 28 },  // Pay To
      { wch: 16 },  // Amount
      { wch: 60 },  // Amount in Words
      { wch: 30 },  // Notes
    ]

    // Merge title and metadata lines across all columns
    ws['!merges'] = [
      { s: { r: 0, c: 0 }, e: { r: 0, c: 6 } }, // A1:G1
      { s: { r: 1, c: 0 }, e: { r: 1, c: 6 } }, // A2:G2
    ]

    const wb = XLSX.utils.book_new()
    XLSX.utils.book_append_sheet(wb, ws, 'Checks')
    const wbout = XLSX.write(wb, { bookType: 'xlsx', type: 'array' })
    const blob = new Blob([wbout], { type: 'application/vnd.openxmlformats-officedocument.spreadsheetml.sheet' })
    const url = URL.createObjectURL(blob)
    const a = document.createElement('a')
    a.href = url
    const ts = new Date().toISOString().replace(/[:.]/g, '-')
    a.download = `checks_sheet_${ts}.xlsx`
    document.body.appendChild(a)
    a.click()
    document.body.removeChild(a)
    URL.revokeObjectURL(url)
  }

  // Computed summaries (from preview)
  const summaries = useMemo(() => {
    if (!preview) return null
    const {
      totalNominalPrice,
      numEqualInstallments,
      equalInstallmentAmount,
      calculatedPV,
      meta
    } = preview
    return {
      totalNominalPrice,
      numEqualInstallments,
      equalInstallmentAmount,
      calculatedPV,
      effectiveStartYears: meta?.effectiveStartYears
    }
  }, [preview])

  // Comparison: Approved Standard PV vs Current Offer PV
  const comparison = useMemo(() => {
    const stdPV = Number(stdPlan.calculatedPV ?? 0)
    const stdRate = Number(stdPlan.financialDiscountRate ?? 0)
    const offerPV = Number((preview && preview.calculatedPV) ?? 0)
    const discountPercent = Number(inputs.salesDiscountPercent ?? 0)
    const deltaPV = offerPV - stdPV
    const deltaPercentPV = stdPV ? (deltaPV / stdPV) * 100 : 0

    // Payment structure metrics (percentages of total nominal)
    const totalsNominal = Number(
      (preview && preview.totalNominalPrice) ??
      (genResult && genResult.totals && genResult.totals.totalNominal) ??
      0
    )

    // First year sum (if split)
    let firstYearNominal = 0
    if (inputs.splitFirstYearPayments) {
      for (const p of (firstYearPayments || [])) {
        firstYearNominal += Number(p?.amount) || 0
      }
    } else {
      // If not split, treat down payment as first-year component for percentage context
      const dpBase = Number(stdPlan.totalPrice) || totalsNominal || 0
      const actualDP = inputs.dpType === 'percentage'
        ? dpBase * ((Number(inputs.downPaymentValue) || 0) / 100)
        : (Number(inputs.downPaymentValue) || 0)
      firstYearNominal = actualDP
    }

    // Subsequent year 1 (Year 2 if split) — take first entry in subsequentYears
    let secondYearNominal = 0
    if (Array.isArray(subsequentYears) && subsequentYears.length > 0) {
      secondYearNominal = Number(subsequentYears[0]?.totalNominal) || 0
    }

    const handoverNominal = Number(inputs.additionalHandoverPayment) || 0

    const pct = (part, total) => {
      const t = Number(total) || 0
      const p = Number(part) || 0
      if (!t || t <= 0) return 0
      return (p / t) * 100
    }

    const firstYearPercent = pct(firstYearNominal, totalsNominal)
    const secondYearPercent = pct(secondYearNominal, totalsNominal)
    const handoverPercent = pct(handoverNominal, totalsNominal)

    // Use centrally-loaded thresholds
    const thresholds = thresholdsCfg || {}
    const check = (value, min, max) => {
      if (min == null && max == null) return null
      if (min != null && Number(value) < Number(min)) return false
      if (max != null && Number(value) > Number(max)) return false
      return true
    }

    const pvPass = Number(offerPV || 0) >= Number(stdPV || 0)
    const fyPass = check(firstYearPercent, thresholds.firstYearPercentMin, thresholds.firstYearPercentMax)
    const syPass = check(secondYearPercent, thresholds.secondYearPercentMin, thresholds.secondYearPercentMax)
    const hoPass = check(handoverPercent, thresholds.handoverPercentMin, thresholds.handoverPercentMax)

    // Overall acceptability: PV must be >= standard AND all defined thresholds must pass
    const overallAcceptable =
      pvPass &&
      (fyPass !== false) &&
      (syPass !== false) &&
      (hoPass !== false)

    return {
      stdPV,
      stdRate,
      offerPV,
      discountPercent,
      deltaPV,
      deltaPercentPV,
      totalsNominal,
      firstYearNominal,
      secondYearNominal,
      handoverNominal,
      firstYearPercent,
      secondYearPercent,
      handoverPercent,
      thresholds,
      firstYearPass: fyPass,
      secondYearPass: syPass,
      handoverPass: hoPass,
      pvPass,
      overallAcceptable
    }
  }, [stdPlan, preview, inputs, firstYearPayments, subsequentYears, genResult, thresholdsCfg])

  // --- Handlers for dynamic arrays ---
  function addFirstYearPayment() {
    setFirstYearPayments(s => [...s, { amount: 0, month: 1, type: 'regular' }])
  }
  function updateFirstYearPayment(index, field, value) {
    setFirstYearPayments(s => {
      const copy = [...s]
      copy[index] = { ...copy[index], [field]: value }
      return copy
    })
  }
  function removeFirstYearPayment(index) {
    setFirstYearPayments(s => s.filter((_, i) => i !== index))
  }
  function addSubsequentYear() {
    setSubsequentYears(s => [...s, { totalNominal: 0, frequency: 'annually' }])
  }
  function updateSubsequentYear(index, field, value) {
    setSubsequentYears(s => {
      const copy = [...s]
      copy[index] = { ...copy[index], [field]: value }
      return copy
    })
  }
  function removeSubsequentYear(index) {
    setSubsequentYears(s => s.filter((_, i) => i !== index))
  }
  // --- End Handlers ---

  const schedule = genResult?.schedule || []
  const totals = genResult?.totals || null

  // helpers for controlled inputs
  const onChange = (setter) => (e) => setter(e.target.value)

  return (
    <div style={styles.page}>
      <div style={styles.container}>
        {!embedded && (
          <div style={{ marginBottom: 16 }}>
            <BrandHeader
              title={import.meta.env.VITE_APP_TITLE || 'Uptown Financial System — Calculator'}
              onLogout={async () => {
                try {
                  const rt = localStorage.getItem('refresh_token')
                  if (rt) {
                    await fetch(`${API_URL}/api/auth/logout`, {
                      method: 'POST',
                      headers: { 'Content-Type': 'application/json' },
                      body: JSON.stringify({ refreshToken: rt })
                    }).catch(() => {})
                  }
                } finally {
                  localStorage.removeItem('auth_token')
                  localStorage.removeItem('refresh_token')
                  localStorage.removeItem('auth_user')
                  window.location.href = '/login'
                }
              }}
            />
          </div>
        )}

        

        <InputsForm
          styles={styles}
          language={language}
          setLanguage={setLanguage}
          currency={currency}
          setCurrency={setCurrency}
          mode={mode}
          setMode={setMode}
          stdPlan={stdPlan}
          setStdPlan={setStdPlan}
          inputs={inputs}
          setInputs={setInputs}
          errors={errors}
          unitPricingBreakdown={unitPricingBreakdown}
          rateLocked={rateLocked}
          DiscountHint={DiscountHint}
          summaries={summaries}
          previewError={previewError}
          genLoading={genLoading}
          onGeneratePlan={runGeneratePlan}
          firstYearPayments={firstYearPayments}
          addFirstYearPayment={addFirstYearPayment}
          updateFirstYearPayment={updateFirstYearPayment}
          removeFirstYearPayment={removeFirstYearPayment}
          subsequentYears={subsequentYears}
          addSubsequentYear={addSubsequentYear}
          updateSubsequentYear={updateSubsequentYear}
          removeSubsequentYear={removeSubsequentYear}
          validateForm={validateForm}
          buildPayload={buildPayload}
          setPreview={setPreview}
          setPreviewError={setPreviewError}
        />

        {/* Standard vs Offer PV Comparison */}
        <section style={styles.section}>
          <h2 style={styles.sectionTitle}>Standard PV vs Offer PV</h2>

          {/* Overall acceptability (PV + thresholds) */}
          {(() => {
            const ok = !!comparison.overallAcceptable
            const box = {
              marginBottom: 12,
              padding: '10px 12px',
              borderRadius: 10,
              border: `1px solid ${ok ? '#10b981' : '#ef4444'}`,
              background: ok ? '#ecfdf5' : '#fef2f2',
              color: ok ? '#065f46' : '#7f1d1d',
              fontWeight: 600
            }
            return (
              <div style={box}>
                {ok ? 'Offer Acceptable' : 'Offer Not Acceptable'} — requires:
                <span style={{ marginLeft: 8, fontWeight: 500 }}>
                  PV ≥ Standard, First Year within threshold, Second Year within threshold, Handover within threshold
                </span>
              </div>
            )
          })()}

          <div style={{ display: 'grid', gridTemplateColumns: '1fr 1fr', gap: 12 }}>
            <div style={{ border: '1px dashed #ead9bd', borderRadius: 10, padding: 12, background: '#fbfaf7' }}>
              <h3 style={{ marginTop: 0, fontSize: 16, color: '#5b4630' }}>Approved Standard</h3>
              <ul style={{ margin: 0, paddingLeft: 16 }}>
                <li>Calculated PV (Standard): {Number(comparison.stdPV || 0).toLocaleString(undefined, { minimumFractionDigits: 2 })}</li>
                <li>Financial Discount Rate: {Number(comparison.stdRate || 0).toLocaleString(undefined, { maximumFractionDigits: 2 })}%</li>
              </ul>
              <small style={styles.metaText}>
                Pulled from approved standard pricing for the selected unit/type.
              </small>
            </div>
            <div style={{ border: '1px dashed #ead9bd', borderRadius: 10, padding: 12, background: '#fff' }}>
              <h3 style={{ marginTop: 0, fontSize: 16, color: '#5b4630' }}>Current Offer</h3>
              <ul style={{ margin: 0, paddingLeft: 16 }}>
                <li>Calculated PV (Offer): {Number(comparison.offerPV || 0).toLocaleString(undefined, { minimumFractionDigits: 2 })}</li>
                <li>Sales Discount Applied: {Number(comparison.discountPercent || 0).toLocaleString(undefined, { maximumFractionDigits: 2 })}%</li>
              </ul>
              {(() => {
                const good = !!comparison.pvPass
                const badgeStyle = {
                  display: 'inline-flex',
                  alignItems: 'center',
                  gap: 8,
                  marginTop: 8,
                  padding: '8px 10px',
                  borderRadius: 8,
                  border: `1px solid ${good ? '#10b981' : '#ef4444'}`,
                  background: good ? '#ecfdf5' : '#fef2f2',
                  color: good ? '#065f46' : '#7f1d1d',
                  fontWeight: 600
                }
                const dotStyle = {
                  width: 10,
                  height: 10,
                  borderRadius: '50%',
                  background: good ? '#10b981' : '#ef4444',
                  display: 'inline-block'
                }
                return (
                  <div style={badgeStyle}>
                    <span style={dotStyle}></span>
                    <span>{good ? 'Offer PV ≥ Standard PV' : 'Offer PV < Standard PV'}</span>
                  </div>
                )
              })()}
              <div style={{
                marginTop: 8,
                padding: 8,
                borderRadius: 8,
                background: '#f6efe3',
                border: '1px solid #ead9bd'
              }}>
                <strong>PV Difference vs Standard:</strong>
                <div>
                  Delta PV: {Number(comparison.deltaPV || 0).toLocaleString(undefined, { minimumFractionDigits: 2 })} ({Number(comparison.deltaPercentPV || 0).toLocaleString(undefined, { maximumFractionDigits: 2 })}%)
                </div>
                {genResult?.evaluation?.pv?.tolerancePercent != null && (
                  <div style={{ marginTop: 6 }}>
                    Tolerance (TM-approved): {Number(genResult.evaluation.pv.tolerancePercent).toLocaleString()}%
                  </div>
                )}
              </div>
            </div>
          </div>
          <small style={styles.metaText}>
            Generate a plan to update the offer PV. The comparison uses the latest preview/generation results.
          </small>
        </section>

        {/* Evaluation from server (PV-based decision + five conditions) */}
        {genResult?.evaluation && (
          <section style={styles.section}>
            <h2 style={styles.sectionTitle}>Acceptance Evaluation</h2>
            <EvaluationPanel evaluation={genResult.evaluation} role={role} dealId={props?.dealId} API_URL={API_URL} />
            <small style={styles.metaText}>
              Thresholds are set by the Financial Manager and approved by Top Management. The evaluation above is computed server-side.
            </small>
          </section>
        )}

        {/* Payment Structure Metrics vs Thresholds */}
        <section style={styles.section}>
          <h2 style={styles.sectionTitle}>Payment Structure Metrics</h2>
          <div style={{ display: 'grid', gridTemplateColumns: '1fr 1fr 1fr', gap: 12 }}>
            {/* First Year */}
            <div style={{ border: '1px dashed #ead9bd', borderRadius: 10, padding: 12 }}>
              <h3 style={{ marginTop: 0, fontSize: 16, color: '#5b4630' }}>First Year</h3>
              <div>Nominal: {Number(comparison.firstYearNominal || 0).toLocaleString(undefined, { minimumFractionDigits: 2 })}</div>
              <div>Percent of Total: {Number(comparison.firstYearPercent || 0).toLocaleString(undefined, { maximumFractionDigits: 2 })}%</div>
              {comparison.firstYearPass !== null && (() => {
                const pass = comparison.firstYearPass
                const badgeStyle = {
                  display: 'inline-flex',
                  alignItems: 'center',
                  gap: 8,
                  marginTop: 8,
                  padding: '6px 10px',
                  borderRadius: 8,
                  border: `1px solid ${pass ? '#10b981' : '#ef4444'}`,
                  background: pass ? '#ecfdf5' : '#fef2f2',
                  color: pass ? '#065f46' : '#7f1d1d',
                  fontWeight: 600
                }
                const dotStyle = {
                  width: 10,
                  height: 10,
                  borderRadius: '50%',
                  background: pass ? '#10b981' : '#ef4444',
                  display: 'inline-block'
                }
                return (
                  <div style={badgeStyle}>
                    <span style={dotStyle}></span>
                    <span>{pass ? 'Within Threshold' : 'Outside Threshold'}</span>
                  </div>
                )
              })()}
              {comparison.thresholds?.firstYearPercentMin != null && (
                <small style={styles.metaText}>Min: {Number(comparison.thresholds.firstYearPercentMin).toLocaleString()}%</small>
              )}
              {comparison.thresholds?.firstYearPercentMax != null && (
                <small style={styles.metaText}>Max: {Number(comparison.thresholds.firstYearPercentMax).toLocaleString()}%</small>
              )}
            </div>

            {/* Second Year */}
            <div style={{ border: '1px dashed #ead9bd', borderRadius: 10, padding: 12 }}>
              <h3 style={{ marginTop: 0, fontSize: 16, color: '#5b4630' }}>Second Year</h3>
              <div>Nominal: {Number(comparison.secondYearNominal || 0).toLocaleString(undefined, { minimumFractionDigits: 2 })}</div>
              <div>Percent of Total: {Number(comparison.secondYearPercent || 0).toLocaleString(undefined, { maximumFractionDigits: 2 })}%</div>
              {comparison.secondYearPass !== null && (() => {
                const pass = comparison.secondYearPass
                const badgeStyle = {
                  display: 'inline-flex',
                  alignItems: 'center',
                  gap: 8,
                  marginTop: 8,
                  padding: '6px 10px',
                  borderRadius: 8,
                  border: `1px solid ${pass ? '#10b981' : '#ef4444'}`,
                  background: pass ? '#ecfdf5' : '#fef2f2',
                  color: pass ? '#065f46' : '#7f1d1d',
                  fontWeight: 600
                }
                const dotStyle = {
                  width: 10,
                  height: 10,
                  borderRadius: '50%',
                  background: pass ? '#10b981' : '#ef4444',
                  display: 'inline-block'
                }
                return (
                  <div style={badgeStyle}>
                    <span style={dotStyle}></span>
                    <span>{pass ? 'Within Threshold' : 'Outside Threshold'}</span>
                  </div>
                )
              })()}
              {comparison.thresholds?.secondYearPercentMin != null && (
                <small style={styles.metaText}>Min: {Number(comparison.thresholds.secondYearPercentMin).toLocaleString()}%</small>
              )}
              {comparison.thresholds?.secondYearPercentMax != null && (
                <small style={styles.metaText}>Max: {Number(comparison.thresholds.secondYearPercentMax).toLocaleString()}%</small>
              )}
            </div>

            {/* Handover */}
            <div style={{ border: '1px dashed #ead9bd', borderRadius: 10, padding: 12 }}>
              <h3 style={{ marginTop: 0, fontSize: 16, color: '#5b4630' }}>Handover</h3>
              <div>Nominal: {Number(comparison.handoverNominal || 0).toLocaleString(undefined, { minimumFractionDigits: 2 })}</div>
              <div>Percent of Total: {Number(comparison.handoverPercent || 0).toLocaleString(undefined, { maximumFractionDigits: 2 })}%</div>
              {comparison.handoverPass !== null && (() => {
                const pass = comparison.handoverPass
                const badgeStyle = {
                  display: 'inline-flex',
                  alignItems: 'center',
                  gap: 8,
                  marginTop: 8,
                  padding: '6px 10px',
                  borderRadius: 8,
                  border: `1px solid ${pass ? '#10b981' : '#ef4444'}`,
                  background: pass ? '#ecfdf5' : '#fef2f2',
                  color: pass ? '#065f46' : '#7f1d1d',
                  fontWeight: 600
                }
                const dotStyle = {
                  width: 10,
                  height: 10,
                  borderRadius: '50%',
                  background: pass ? '#10b981' : '#ef4444',
                  display: 'inline-block'
                }
                return (
                  <div style={badgeStyle}>
                    <span style={dotStyle}></span>
                    <span>{pass ? 'Within Threshold' : 'Outside Threshold'}</span>
                  </div>
                )
              })()}
              {(comparison.thresholds?.handoverPercentMin != null || comparison.thresholds?.handoverPercentMax != null) && (
                <small style={styles.metaText}>
                  {comparison.thresholds?.handoverPercentMin != null ? `Min: ${Number(comparison.thresholds.handoverPercentMin).toLocaleString()}%` : ''}
                  {comparison.thresholds?.handoverPercentMax != null ? `  Max: ${Number(comparison.thresholds.handoverPercentMax).toLocaleString()}%` : ''}
                </small>
              )}
            </div>
          </div>
          <small style={styles.metaText}>Thresholds are centrally managed and loaded from the server. Contact an admin to update them.</small>
        </section>

        {/* Data Entry UI — New Sections */}
        <ClientInfoForm role={role} clientInfo={clientInfo} setClientInfo={setClientInfo} styles={styles} />

        <UnitInfoSection
          role={role}
          styles={styles}
          mode={mode}
          inputs={inputs}
          unitInfo={unitInfo}
          setUnitInfo={setUnitInfo}
          setStdPlan={setStdPlan}
          setInputs={setInputs}
          setCurrency={setCurrency}
          setFeeSchedule={setFeeSchedule}
          setUnitPricingBreakdown={setUnitPricingBreakdown}
        />

        {(role === 'financial_admin' || role === 'financial_manager' || role === 'contract_manager' || role === 'contract_person') && (
          <ContractDetailsForm
            role={role}
            contractInfo={contractInfo}
            setContractInfo={setContractInfo}
            feeSchedule={feeSchedule}
            setFeeSchedule={setFeeSchedule}
            styles={styles}
          />
        )}

        {(role === 'contract_manager' || role === 'contract_person') && (
          <section style={styles.section}>
            <h2 style={styles.sectionTitle}>Custom Text Notes</h2>
            <div>
              <label style={styles.label}>Down Payment Explanation (<span style={styles.arInline}>[[بيان الباقي من دفعة التعاقد]]</span>)</label>
              <textarea dir="auto" style={styles.textarea()} value={customNotes.dp_explanation} onChange={e => setCustomNotes(s => ({ ...s, dp_explanation: e.target.value }))} placeholder='مثال: "يسدد الباقي على شيكين"' />
            </div>
            <div style={{ marginTop: 12 }}>
              <label style={styles.label}>Power of Attorney Clause (<span style={styles.arInline}>[[بيان التوكيل]]</span>)</label>
              <textarea style={styles.textarea()} value={customNotes.poa_clause} onChange={e => setCustomNotes(s => ({ ...s, poa_clause: e.target.value }))} placeholder='بنود قانونية خاصة إن وجدت' />
            </div>
          </section>
        )}

        {/* Results Table */}
        <section style={styles.section}>
          <div style={{ display: 'flex', justifyContent: 'space-between', alignItems: 'center' }}>
            <h2 style={styles.sectionTitle}>Payment Schedule</h2>
            <div style={{ display: 'flex', gap: 8, flexWrap: 'wrap' }}>
              {/* Pricing Form — Property Consultant only */}
              {authUser?.role === 'property_consultant' && (
                <button
                  type="button"
                  onClick={() => generateDocument('pricing_form')}
                  style={styles.btnPrimary}
                >
                  Generate Pricing Form
                </button>
              )}
              {/* Reservation Form — Financial Admin only */}
              {authUser?.role === 'financial_admin' && (
                <button
                  type="button"
                  onClick={() => generateDocument('reservation_form')}
                  style={styles.btnPrimary}
                >
                  Generate Reservation Form
                </button>
              )}
              {/* Contract — Contract Person only */}
              {authUser?.role === 'contract_person' && (
                <button
                  type="button"
                  onClick={() => generateDocument('contract')}
                  style={styles.btnPrimary}
                >
                  Generate Contract
                </button>
              )}
              <button type="button" onClick={exportScheduleXLSX} disabled={!schedule.length} style={styles.btn}>
                Export to Excel (.xlsx)
              </button>
              <button type="button" onClick={generateChecksSheetXLSX} disabled={!schedule.length} style={styles.btn}>
                Generate Checks Sheet (.xlsx)
              </button>
              <button type="button" onClick={exportScheduleCSV} disabled={!schedule.length} style={styles.btn}>
                Export to CSV
              </button>
            </div>
          </div>
          {genError ? <p style={styles.error}>{genError}</p> : null}
          {docError ? <p style={styles.error}>{docError}</p> : null}
          {schedule.length === 0 ? (
            <p style={styles.metaText}>No schedule yet. Fill the form and click "Calculate (Generate Plan)".</p>
          ) : (
            <PaymentSchedule
              schedule={schedule}
              totals={totals}
              language={language}
              onExportCSV={exportScheduleCSV}
              onExportXLSX={exportScheduleXLSX}
              onGenerateChecks={generateChecksSheetXLSX}
            />
          )}
        </section>
      </div>
    </div>
  )
}<|MERGE_RESOLUTION|>--- conflicted
+++ resolved
@@ -171,12 +171,7 @@
   const role = authUser?.role
 
   // Lock certain fields when a unit is selected (use server-approved standard)
-<<<<<<< HEAD
-  // Moved below unitInfo initialization
-=======
-// Declared here, assigned after unitInfo is initialized to avoid TDZ.
-let rateLocked = false
->>>>>>> 3a9c8322
+const rateLocked = Number(unitInfo?.unit_id) > 0
 
   // Dynamic arrays
   const [firstYearPayments, setFirstYearPayments] = useState([])
@@ -204,12 +199,7 @@
     zone: '',
     garden_details: ''
   })
-<<<<<<< HEAD
   const rateLocked = Number(unitInfo?.unit_id) > 0
-=======
-  // Now that unitInfo is initialized, compute rateLocked
-  rateLocked = Number(unitInfo?.unit_id) > 0
->>>>>>> 3a9c8322
   const [unitPricingBreakdown, setUnitPricingBreakdown] = useState({
     base: 0,
     garden: 0,
