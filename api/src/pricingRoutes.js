--- conflicted
+++ resolved
@@ -10,9 +10,6 @@
 // Upsert pricing for a unit model (FM)
 router.post('/unit-model', requireRole(['financial_manager']), async (req, res) => {
   try {
-<<<<<<< HEAD
-    const { model_id, price } = req.body || {};
-=======
     const {
       model_id,
       price,
@@ -22,53 +19,35 @@
       roof_price,
       storage_price
     } = req.body || {};
->>>>>>> bed1fa3b
     if (!model_id || !Number.isFinite(Number(price))) {
       return res.status(400).json({ error: { message: 'model_id and numeric price are required' } });
     }
     const pid = Number(model_id);
     const pr = Number(price);
-<<<<<<< HEAD
-=======
     const mp = Number(maintenance_price ?? 0);
     const gp = Number(garage_price ?? 0);
     const gdp = Number(garden_price ?? 0);
     const rfp = Number(roof_price ?? 0);
     const stp = Number(storage_price ?? 0);
->>>>>>> bed1fa3b
 
     const existing = await pool.query('SELECT * FROM unit_model_pricing WHERE model_id=$1', [pid]);
     let out;
     if (existing.rows.length > 0) {
       const r = await pool.query(
         `UPDATE unit_model_pricing
-<<<<<<< HEAD
-         SET price=$1, status='pending_approval', approved_by=NULL, updated_at=now()
-         WHERE model_id=$2
-         RETURNING *`,
-        [pr, pid]
-=======
          SET price=$1, maintenance_price=$2, garage_price=$3, garden_price=$4, roof_price=$5, storage_price=$6,
              status='pending_approval', approved_by=NULL, updated_at=now()
          WHERE model_id=$7
          RETURNING *`,
         [pr, mp, gp, gdp, rfp, stp, pid]
->>>>>>> bed1fa3b
       );
       out = r.rows[0];
     } else {
       const r = await pool.query(
-<<<<<<< HEAD
-        `INSERT INTO unit_model_pricing (model_id, price, status, created_by)
-         VALUES ($1, $2, 'pending_approval', $3)
-         RETURNING *`,
-        [pid, pr, req.user.id]
-=======
         `INSERT INTO unit_model_pricing (model_id, price, maintenance_price, garage_price, garden_price, roof_price, storage_price, status, created_by)
          VALUES ($1, $2, $3, $4, $5, $6, $7, 'pending_approval', $8)
          RETURNING *`,
         [pid, pr, mp, gp, gdp, rfp, stp, req.user.id]
->>>>>>> bed1fa3b
       );
       out = r.rows[0];
     }
@@ -76,11 +55,7 @@
     await pool.query(
       `INSERT INTO unit_model_pricing_audit (pricing_id, action, changed_by, details)
        VALUES ($1, $2, $3, $4)`,
-<<<<<<< HEAD
-      [out.id, 'upsert', req.user.id, JSON.stringify({ price: pr, model_id: pid })]
-=======
       [out.id, 'upsert', req.user.id, JSON.stringify({ price: pr, maintenance_price: mp, garage_price: gp, garden_price: gdp, roof_price: rfp, storage_price: stp, model_id: pid })]
->>>>>>> bed1fa3b
     );
 
     return res.status(201).json({ ok: true, pricing: out });
@@ -111,8 +86,6 @@
       [id, status === 'approved' ? 'approve' : 'reject', req.user.id, JSON.stringify({ reason: reason || null })]
     );
 
-<<<<<<< HEAD
-=======
     // If approved, propagate prices to all linked units and log an audit entry (with count)
     if (String(status) === 'approved') {
       const approved = r.rows[0];
@@ -147,7 +120,6 @@
       );
     }
 
->>>>>>> bed1fa3b
     return res.json({ ok: true, pricing: r.rows[0] });
   } catch (e) {
     console.error('PATCH /api/pricing/unit-model/:id/status error:', e);
@@ -160,11 +132,7 @@
   try {
     const r = await pool.query(
       `SELECT
-<<<<<<< HEAD
-         p.id, p.model_id, p.price, p.status, p.created_at, p.updated_at,
-=======
          p.id, p.model_id, p.price, p.maintenance_price, p.garage_price, p.garden_price, p.roof_price, p.storage_price, p.status, p.created_at, p.updated_at,
->>>>>>> bed1fa3b
          m.model_name,
          m.model_code,
          m.area,
@@ -188,11 +156,7 @@
   try {
     const r = await pool.query(
       `SELECT
-<<<<<<< HEAD
-         p.id, p.model_id, p.price, p.status,
-=======
          p.id, p.model_id, p.price, p.maintenance_price, p.garage_price, p.garden_price, p.roof_price, p.storage_price, p.status,
->>>>>>> bed1fa3b
          m.model_name,
          m.model_code,
          creator.email AS created_by_email
